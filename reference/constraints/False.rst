False
=====

<<<<<<< HEAD
Validates that a value is ``false``. Specifically, this checks to see if
the value is exactly ``false``, exactly the integer ``0``, or exactly the
string "``0``".

Also see :doc:`True <True>`.

+----------------+---------------------------------------------------------------------+
| Applies to     | :ref:`property or method <validation-property-target>`              |
+----------------+---------------------------------------------------------------------+
| Options        | - `message`_                                                        |
|                | - `payload`_                                                        |
+----------------+---------------------------------------------------------------------+
| Class          | :class:`Symfony\\Component\\Validator\\Constraints\\False`          |
+----------------+---------------------------------------------------------------------+
| Validator      | :class:`Symfony\\Component\\Validator\\Constraints\\FalseValidator` |
+----------------+---------------------------------------------------------------------+

Basic Usage
-----------

The ``False`` constraint can be applied to a property or a "getter" method,
but is most commonly useful in the latter case. For example, suppose that
you want to guarantee that some ``state`` property is *not* in a dynamic
``invalidStates`` array. First, you'd create a "getter" method::

    protected $state;

    protected $invalidStates = array();

    public function isStateInvalid()
    {
        return in_array($this->state, $this->invalidStates);
    }

In this case, the underlying object is only valid if the ``isStateInvalid``
method returns **false**:

.. configuration-block::

    .. code-block:: php-annotations

        // src/AppBundle/Entity/Author.php
        namespace AppBundle\Entity;

        use Symfony\Component\Validator\Constraints as Assert;

        class Author
        {
            /**
             * @Assert\False(
             *     message = "You've entered an invalid state."
             * )
             */
             public function isStateInvalid()
             {
                // ...
             }
        }

    .. code-block:: yaml

        # src/AppBundle/Resources/config/validation.yml
        AppBundle\Entity\Author
            getters:
                stateInvalid:
                    - 'False':
                        message: You've entered an invalid state.

    .. code-block:: xml

        <!-- src/AppBundle/Resources/config/validation.xml -->
        <?xml version="1.0" encoding="UTF-8" ?>
        <constraint-mapping xmlns="http://symfony.com/schema/dic/constraint-mapping"
            xmlns:xsi="http://www.w3.org/2001/XMLSchema-instance"
            xsi:schemaLocation="http://symfony.com/schema/dic/constraint-mapping http://symfony.com/schema/dic/constraint-mapping/constraint-mapping-1.0.xsd">

            <class name="AppBundle\Entity\Author">
                <getter property="stateInvalid">
                    <constraint name="False">
                        <option name="message">You've entered an invalid state.</option>
                    </constraint>
                </getter>
            </class>
        </constraint-mapping>

    .. code-block:: php

        // src/AppBundle/Entity/Author.php
        namespace AppBundle\Entity;

        use Symfony\Component\Validator\Mapping\ClassMetadata;
        use Symfony\Component\Validator\Constraints as Assert;

        class Author
        {
            public static function loadValidatorMetadata(ClassMetadata $metadata)
            {
                $metadata->addGetterConstraint('stateInvalid', new Assert\False());
            }
        }

.. caution::

    When using YAML, be sure to surround ``False`` with quotes (``'False'``)
    or else YAML will convert this into a ``false`` boolean value.

Options
-------

message
~~~~~~~

**type**: ``string`` **default**: ``This value should be false.``

This message is shown if the underlying data is not false.

.. include:: /reference/constraints/_payload-option.rst.inc
=======
.. caution::

    The ``False`` constraint is deprecated since Symfony 2.7
    and will be removed in Symfony 3.0. Use the
    :doc:`/reference/constraints/IsFalse` constraint instead.
>>>>>>> 8a409c91
<|MERGE_RESOLUTION|>--- conflicted
+++ resolved
@@ -1,128 +1,8 @@
 False
 =====
 
-<<<<<<< HEAD
-Validates that a value is ``false``. Specifically, this checks to see if
-the value is exactly ``false``, exactly the integer ``0``, or exactly the
-string "``0``".
-
-Also see :doc:`True <True>`.
-
-+----------------+---------------------------------------------------------------------+
-| Applies to     | :ref:`property or method <validation-property-target>`              |
-+----------------+---------------------------------------------------------------------+
-| Options        | - `message`_                                                        |
-|                | - `payload`_                                                        |
-+----------------+---------------------------------------------------------------------+
-| Class          | :class:`Symfony\\Component\\Validator\\Constraints\\False`          |
-+----------------+---------------------------------------------------------------------+
-| Validator      | :class:`Symfony\\Component\\Validator\\Constraints\\FalseValidator` |
-+----------------+---------------------------------------------------------------------+
-
-Basic Usage
------------
-
-The ``False`` constraint can be applied to a property or a "getter" method,
-but is most commonly useful in the latter case. For example, suppose that
-you want to guarantee that some ``state`` property is *not* in a dynamic
-``invalidStates`` array. First, you'd create a "getter" method::
-
-    protected $state;
-
-    protected $invalidStates = array();
-
-    public function isStateInvalid()
-    {
-        return in_array($this->state, $this->invalidStates);
-    }
-
-In this case, the underlying object is only valid if the ``isStateInvalid``
-method returns **false**:
-
-.. configuration-block::
-
-    .. code-block:: php-annotations
-
-        // src/AppBundle/Entity/Author.php
-        namespace AppBundle\Entity;
-
-        use Symfony\Component\Validator\Constraints as Assert;
-
-        class Author
-        {
-            /**
-             * @Assert\False(
-             *     message = "You've entered an invalid state."
-             * )
-             */
-             public function isStateInvalid()
-             {
-                // ...
-             }
-        }
-
-    .. code-block:: yaml
-
-        # src/AppBundle/Resources/config/validation.yml
-        AppBundle\Entity\Author
-            getters:
-                stateInvalid:
-                    - 'False':
-                        message: You've entered an invalid state.
-
-    .. code-block:: xml
-
-        <!-- src/AppBundle/Resources/config/validation.xml -->
-        <?xml version="1.0" encoding="UTF-8" ?>
-        <constraint-mapping xmlns="http://symfony.com/schema/dic/constraint-mapping"
-            xmlns:xsi="http://www.w3.org/2001/XMLSchema-instance"
-            xsi:schemaLocation="http://symfony.com/schema/dic/constraint-mapping http://symfony.com/schema/dic/constraint-mapping/constraint-mapping-1.0.xsd">
-
-            <class name="AppBundle\Entity\Author">
-                <getter property="stateInvalid">
-                    <constraint name="False">
-                        <option name="message">You've entered an invalid state.</option>
-                    </constraint>
-                </getter>
-            </class>
-        </constraint-mapping>
-
-    .. code-block:: php
-
-        // src/AppBundle/Entity/Author.php
-        namespace AppBundle\Entity;
-
-        use Symfony\Component\Validator\Mapping\ClassMetadata;
-        use Symfony\Component\Validator\Constraints as Assert;
-
-        class Author
-        {
-            public static function loadValidatorMetadata(ClassMetadata $metadata)
-            {
-                $metadata->addGetterConstraint('stateInvalid', new Assert\False());
-            }
-        }
-
-.. caution::
-
-    When using YAML, be sure to surround ``False`` with quotes (``'False'``)
-    or else YAML will convert this into a ``false`` boolean value.
-
-Options
--------
-
-message
-~~~~~~~
-
-**type**: ``string`` **default**: ``This value should be false.``
-
-This message is shown if the underlying data is not false.
-
-.. include:: /reference/constraints/_payload-option.rst.inc
-=======
 .. caution::
 
     The ``False`` constraint is deprecated since Symfony 2.7
     and will be removed in Symfony 3.0. Use the
-    :doc:`/reference/constraints/IsFalse` constraint instead.
->>>>>>> 8a409c91
+    :doc:`/reference/constraints/IsFalse` constraint instead.