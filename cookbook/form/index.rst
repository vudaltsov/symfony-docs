--- conflicted
+++ resolved
@@ -11,8 +11,5 @@
     create_custom_field_type
     create_form_type_extension
     use_virtuals_forms
-<<<<<<< HEAD
     unit_testing
-=======
-    use_empty_data
->>>>>>> 87c0536d
+    use_empty_data