.. index::
   single: Forms

Forms
=====

Dealing with HTML forms is one of the most common - and challenging - tasks for
a web developer. Symfony integrates a Form component that makes dealing with
forms easy. In this chapter, you'll build a complex form from the ground up,
learning the most important features of the form library along the way.

.. note::

   The Symfony Form component is a standalone library that can be used outside
   of Symfony projects. For more information, see the
   :doc:`Form component documentation </components/form/introduction>` on
   GitHub.

.. index::
   single: Forms; Create a simple form

Creating a Simple Form
----------------------

Suppose you're building a simple todo list application that will need to
display "tasks". Because your users will need to edit and create tasks, you're
going to need to build a form. But before you begin, first focus on the generic
``Task`` class that represents and stores the data for a single task::

    // src/AppBundle/Entity/Task.php
    namespace AppBundle\Entity;

    class Task
    {
        protected $task;
        protected $dueDate;

        public function getTask()
        {
            return $this->task;
        }

        public function setTask($task)
        {
            $this->task = $task;
        }

        public function getDueDate()
        {
            return $this->dueDate;
        }

        public function setDueDate(\DateTime $dueDate = null)
        {
            $this->dueDate = $dueDate;
        }
    }

This class is a "plain-old-PHP-object" because, so far, it has nothing
to do with Symfony or any other library. It's quite simply a normal PHP object
that directly solves a problem inside *your* application (i.e. the need to
represent a task in your application). Of course, by the end of this chapter,
you'll be able to submit data to a ``Task`` instance (via an HTML form), validate
its data, and persist it to the database.

.. index::
   single: Forms; Create a form in a controller

Building the Form
~~~~~~~~~~~~~~~~~

Now that you've created a ``Task`` class, the next step is to create and
render the actual HTML form. In Symfony, this is done by building a form
object and then rendering it in a template. For now, this can all be done
from inside a controller::

    // src/AppBundle/Controller/DefaultController.php
    namespace AppBundle\Controller;

    use AppBundle\Entity\Task;
    use Symfony\Bundle\FrameworkBundle\Controller\Controller;
    use Symfony\Component\HttpFoundation\Request;
    use Symfony\Component\Form\Extension\Core\Type\TextType;
    use Symfony\Component\Form\Extension\Core\Type\DateType;
    use Symfony\Component\Form\Extension\Core\Type\SubmitType;

    class DefaultController extends Controller
    {
        public function newAction(Request $request)
        {
            // create a task and give it some dummy data for this example
            $task = new Task();
            $task->setTask('Write a blog post');
            $task->setDueDate(new \DateTime('tomorrow'));

            $form = $this->createFormBuilder($task)
                ->add('task', TextType::class)
                // If you use PHP 5.3 or 5.4 you must use
                // ->add('task', 'Symfony\Component\Form\Extension\Core\Type\TextType')
                ->add('dueDate', DateType::class)
                ->add('save', SubmitType::class, array('label' => 'Create Task'))
                ->getForm();

            return $this->render('default/new.html.twig', array(
                'form' => $form->createView(),
            ));
        }
    }

.. tip::

   This example shows you how to build your form directly in the controller.
   Later, in the ":ref:`book-form-creating-form-classes`" section, you'll learn
   how to build your form in a standalone class, which is recommended as
   your form becomes reusable.

Creating a form requires relatively little code because Symfony form objects
are built with a "form builder". The form builder's purpose is to allow you
to write simple form "recipes", and have it do all the heavy-lifting of actually
building the form.

In this example, you've added two fields to your form - ``task`` and ``dueDate`` -
corresponding to the ``task`` and ``dueDate`` properties of the ``Task`` class.
You've also assigned each a "type" (e.g. ``TextType`` and ``DateType``),
represented by its fully qualified class name. Among other things, it determines
which HTML form tag(s) is rendered for that field.

.. versionadded:: 2.8
    To denote the form type, you have to use the fully qualified class name - like
    ``TextType::class`` in PHP 5.5+ or ``Symfony\Component\Form\Extension\Core\Type\TextType``.
    Before Symfony 2.8, you could use an alias for each type like ``text`` or
    ``date``. The old alias syntax will still work until Symfony 3.0. For more details,
    see the `2.8 UPGRADE Log`_.

Finally, you added a submit button with a custom label for submitting the form to
the server.

.. versionadded:: 2.3
    Support for submit buttons was introduced in Symfony 2.3. Before that, you had
    to add buttons to the form's HTML manually.

Symfony comes with many built-in types that will be discussed shortly
(see :ref:`book-forms-type-reference`).

.. index::
  single: Forms; Basic template rendering

Rendering the Form
~~~~~~~~~~~~~~~~~~

Now that the form has been created, the next step is to render it. This is
done by passing a special form "view" object to your template (notice the
``$form->createView()`` in the controller above) and using a set of form
helper functions:

.. configuration-block::

    .. code-block:: html+twig

        {# app/Resources/views/default/new.html.twig #}
        {{ form_start(form) }}
        {{ form_widget(form) }}
        {{ form_end(form) }}

    .. code-block:: html+php

        <!-- app/Resources/views/default/new.html.php -->
        <?php echo $view['form']->start($form) ?>
        <?php echo $view['form']->widget($form) ?>
        <?php echo $view['form']->end($form) ?>

.. image:: /images/book/form-simple.png
    :align: center

.. note::

    This example assumes that you submit the form in a "POST" request and to
    the same URL that it was displayed in. You will learn later how to
    change the request method and the target URL of the form.

That's it! Just three lines are needed to render the complete form:

``form_start(form)``
    Renders the start tag of the form, including the correct enctype attribute
    when using file uploads.

``form_widget(form)``
    Renders all the fields, which includes the field element itself, a label
    and any validation error messages for the field.

``form_end(form)``
    Renders the end tag of the form and any fields that have not
    yet been rendered, in case you rendered each field yourself. This is useful
    for rendering hidden fields and taking advantage of the automatic
    :ref:`CSRF Protection <forms-csrf>`.

.. seealso::

    As easy as this is, it's not very flexible (yet). Usually, you'll want to
    render each form field individually so you can control how the form looks.
    You'll learn how to do that in the ":ref:`form-rendering-template`" section.

Before moving on, notice how the rendered ``task`` input field has the value
of the ``task`` property from the ``$task`` object (i.e. "Write a blog post").
This is the first job of a form: to take data from an object and translate
it into a format that's suitable for being rendered in an HTML form.

.. tip::

   The form system is smart enough to access the value of the protected
   ``task`` property via the ``getTask()`` and ``setTask()`` methods on the
   ``Task`` class. Unless a property is public, it *must* have a "getter" and
   "setter" method so that the Form component can get and put data onto the
   property. For a boolean property, you can use an "isser" or "hasser" method
   (e.g. ``isPublished()`` or ``hasReminder()``) instead of a getter (e.g.
   ``getPublished()`` or ``getReminder()``).

.. index::
  single: Forms; Handling form submissions

.. _book-form-handling-form-submissions:

Handling Form Submissions
~~~~~~~~~~~~~~~~~~~~~~~~~

The second job of a form is to translate user-submitted data back to the
properties of an object. To make this happen, the submitted data from the
user must be written into the Form object. Add the following functionality to
your controller::

    // ...
    use Symfony\Component\HttpFoundation\Request;

    public function newAction(Request $request)
    {
        // just setup a fresh $task object (remove the dummy data)
        $task = new Task();

        $form = $this->createFormBuilder($task)
            ->add('task', TextType::class)
            ->add('dueDate', DateType::class)
            ->add('save', SubmitType::class, array('label' => 'Create Task'))
            ->getForm();

        $form->handleRequest($request);

        if ($form->isSubmitted() && $form->isValid()) {
            // ... perform some action, such as saving the task to the database

            return $this->redirectToRoute('task_success');
        }

        return $this->render('default/new.html.twig', array(
            'form' => $form->createView(),
        ));
    }

.. caution::

    Be aware that the ``createView()`` method should be called *after* ``handleRequest``
    is called. Otherwise, changes done in the ``*_SUBMIT`` events aren't applied to the
    view (like validation errors).

.. versionadded:: 2.3
    The :method:`Symfony\\Component\\Form\\FormInterface::handleRequest` method
    was introduced in Symfony 2.3. Previously, the ``$request`` was passed
    to the ``submit`` method - a strategy which is deprecated and will be
    removed in Symfony 3.0. For details on that method, see :ref:`cookbook-form-submit-request`.

This controller follows a common pattern for handling forms, and has three
possible paths:

#. When initially loading the page in a browser, the form is simply created and
   rendered. :method:`Symfony\\Component\\Form\\FormInterface::handleRequest`
   recognizes that the form was not submitted and does nothing.
   :method:`Symfony\\Component\\Form\\FormInterface::isSubmitted` returns ``false``
   if the form was not submitted.

#. When the user submits the form, :method:`Symfony\\Component\\Form\\FormInterface::handleRequest`
   recognizes this and immediately writes the submitted data back into the
   ``task`` and ``dueDate`` properties of the ``$task`` object. Then this object
   is validated. If it is invalid (validation is covered in the next section),
   :method:`Symfony\\Component\\Form\\FormInterface::isValid` returns
   ``false``, so the form is rendered together with all validation errors;

#. When the user submits the form with valid data, the submitted data is again
   written into the form, but this time :method:`Symfony\\Component\\Form\\FormInterface::isValid`
   returns ``true``. Now you have the opportunity to perform some actions using
   the ``$task`` object (e.g. persisting it to the database) before redirecting
   the user to some other page (e.g. a "thank you" or "success" page).

   .. note::

      Redirecting a user after a successful form submission prevents the user
      from being able to hit the "Refresh" button of their browser and re-post
      the data.

.. seealso::

    If you need more control over exactly when your form is submitted or which
    data is passed to it, you can use the :method:`Symfony\\Component\\Form\\FormInterface::submit`
    for this. Read more about it :ref:`in the cookbook <cookbook-form-call-submit-directly>`.

.. index::
   single: Forms; Multiple Submit Buttons

.. _book-form-submitting-multiple-buttons:

Submitting Forms with Multiple Buttons
~~~~~~~~~~~~~~~~~~~~~~~~~~~~~~~~~~~~~~

.. versionadded:: 2.3
    Support for buttons in forms was introduced in Symfony 2.3.

When your form contains more than one submit button, you will want to check
which of the buttons was clicked to adapt the program flow in your controller.
To do this, add a second button with the caption "Save and add" to your form::

    $form = $this->createFormBuilder($task)
        ->add('task', TextType::class)
        ->add('dueDate', DateType::class)
        ->add('save', SubmitType::class, array('label' => 'Create Task'))
        ->add('saveAndAdd', SubmitType::class, array('label' => 'Save and Add'))
        ->getForm();

In your controller, use the button's
:method:`Symfony\\Component\\Form\\ClickableInterface::isClicked` method for
querying if the "Save and add" button was clicked::

    if ($form->isValid()) {
        // ... perform some action, such as saving the task to the database

        $nextAction = $form->get('saveAndAdd')->isClicked()
            ? 'task_new'
            : 'task_success';

        return $this->redirectToRoute($nextAction);
    }

.. index::
   single: Forms; Validation

.. _book-forms-form-validation:

Form Validation
---------------

In the previous section, you learned how a form can be submitted with valid
or invalid data. In Symfony, validation is applied to the underlying object
(e.g. ``Task``). In other words, the question isn't whether the "form" is
valid, but whether or not the ``$task`` object is valid after the form has
applied the submitted data to it. Calling ``$form->isValid()`` is a shortcut
that asks the ``$task`` object whether or not it has valid data.

Validation is done by adding a set of rules (called constraints) to a class. To
see this in action, add validation constraints so that the ``task`` field cannot
be empty and the ``dueDate`` field cannot be empty and must be a valid \DateTime
object.

.. configuration-block::

    .. code-block:: php-annotations

        // src/AppBundle/Entity/Task.php
        namespace AppBundle\Entity;

        use Symfony\Component\Validator\Constraints as Assert;

        class Task
        {
            /**
             * @Assert\NotBlank()
             */
            public $task;

            /**
             * @Assert\NotBlank()
             * @Assert\Type("\DateTime")
             */
            protected $dueDate;
        }

    .. code-block:: yaml

        # src/AppBundle/Resources/config/validation.yml
        AppBundle\Entity\Task:
            properties:
                task:
                    - NotBlank: ~
                dueDate:
                    - NotBlank: ~
                    - Type: \DateTime

    .. code-block:: xml

        <!-- src/AppBundle/Resources/config/validation.xml -->
        <?xml version="1.0" encoding="UTF-8"?>
        <constraint-mapping xmlns="http://symfony.com/schema/dic/constraint-mapping"
            xmlns:xsi="http://www.w3.org/2001/XMLSchema-instance"
            xsi:schemaLocation="http://symfony.com/schema/dic/constraint-mapping
                http://symfony.com/schema/dic/constraint-mapping/constraint-mapping-1.0.xsd">

            <class name="AppBundle\Entity\Task">
                <property name="task">
                    <constraint name="NotBlank" />
                </property>
                <property name="dueDate">
                    <constraint name="NotBlank" />
                    <constraint name="Type">\DateTime</constraint>
                </property>
            </class>
        </constraint-mapping>

    .. code-block:: php

        // src/AppBundle/Entity/Task.php
        use Symfony\Component\Validator\Mapping\ClassMetadata;
        use Symfony\Component\Validator\Constraints\NotBlank;
        use Symfony\Component\Validator\Constraints\Type;

        class Task
        {
            // ...

            public static function loadValidatorMetadata(ClassMetadata $metadata)
            {
                $metadata->addPropertyConstraint('task', new NotBlank());

                $metadata->addPropertyConstraint('dueDate', new NotBlank());
                $metadata->addPropertyConstraint(
                    'dueDate',
                    new Type('\DateTime')
                );
            }
        }

That's it! If you re-submit the form with invalid data, you'll see the
corresponding errors printed out with the form.

.. _book-forms-html5-validation-disable:

.. sidebar:: HTML5 Validation

   As of HTML5, many browsers can natively enforce certain validation constraints
   on the client side. The most common validation is activated by rendering
   a ``required`` attribute on fields that are required. For browsers that
   support HTML5, this will result in a native browser message being displayed
   if the user tries to submit the form with that field blank.

   Generated forms take full advantage of this new feature by adding sensible
   HTML attributes that trigger the validation. The client-side validation,
   however, can be disabled by adding the ``novalidate`` attribute to the
   ``form`` tag or ``formnovalidate`` to the submit tag. This is especially
   useful when you want to test your server-side validation constraints,
   but are being prevented by your browser from, for example, submitting
   blank fields.

   .. configuration-block::

       .. code-block:: html+twig

           {# app/Resources/views/default/new.html.twig #}
           {{ form(form, {'attr': {'novalidate': 'novalidate'}}) }}

       .. code-block:: html+php

           <!-- app/Resources/views/default/new.html.php -->
           <?php echo $view['form']->form($form, array(
               'attr' => array('novalidate' => 'novalidate'),
           )) ?>

Validation is a very powerful feature of Symfony and has its own
:doc:`dedicated chapter </book/validation>`.

.. index::
   single: Forms; Validation groups

.. _book-forms-validation-groups:

Validation Groups
~~~~~~~~~~~~~~~~~

If your object takes advantage of :ref:`validation groups <book-validation-validation-groups>`,
you'll need to specify which validation group(s) your form should use::

    $form = $this->createFormBuilder($users, array(
        'validation_groups' => array('registration'),
    ))->add(...);

.. versionadded:: 2.7
    The ``configureOptions()`` method was introduced in Symfony 2.7. Previously,
    the method was called ``setDefaultOptions()``.

If you're creating :ref:`form classes <book-form-creating-form-classes>` (a
good practice), then you'll need to add the following to the ``configureOptions()``
method::

    use Symfony\Component\OptionsResolver\OptionsResolver;

    public function configureOptions(OptionsResolver $resolver)
    {
        $resolver->setDefaults(array(
            'validation_groups' => array('registration'),
        ));
    }

In both of these cases, *only* the ``registration`` validation group will
be used to validate the underlying object.

.. index::
   single: Forms; Disabling validation

Disabling Validation
~~~~~~~~~~~~~~~~~~~~

.. versionadded:: 2.3
    The ability to set ``validation_groups`` to false was introduced in Symfony 2.3.

Sometimes it is useful to suppress the validation of a form altogether. For
these cases you can set the ``validation_groups`` option to ``false``::

    use Symfony\Component\OptionsResolver\OptionsResolver;

    public function configureOptions(OptionsResolver $resolver)
    {
        $resolver->setDefaults(array(
            'validation_groups' => false,
        ));
    }

Note that when you do that, the form will still run basic integrity checks,
for example whether an uploaded file was too large or whether non-existing
fields were submitted. If you want to suppress validation, you can use the
:ref:`POST_SUBMIT event <cookbook-dynamic-form-modification-suppressing-form-validation>`.

.. index::
   single: Forms; Validation groups based on submitted data

.. _book-form-validation-groups:

Groups based on the Submitted Data
~~~~~~~~~~~~~~~~~~~~~~~~~~~~~~~~~~

If you need some advanced logic to determine the validation groups (e.g.
based on submitted data), you can set the ``validation_groups`` option
to an array callback::

    use Symfony\Component\OptionsResolver\OptionsResolver;

    // ...
    public function configureOptions(OptionsResolver $resolver)
    {
        $resolver->setDefaults(array(
            'validation_groups' => array(
                'AppBundle\Entity\Client',
                'determineValidationGroups',
            ),
        ));
    }

This will call the static method ``determineValidationGroups()`` on the
``Client`` class after the form is submitted, but before validation is executed.
The Form object is passed as an argument to that method (see next example).
You can also define whole logic inline by using a ``Closure``::

    use AppBundle\Entity\Client;
    use Symfony\Component\Form\FormInterface;
    use Symfony\Component\OptionsResolver\OptionsResolver;

    // ...
    public function configureOptions(OptionsResolver $resolver)
    {
        $resolver->setDefaults(array(
            'validation_groups' => function (FormInterface $form) {
                $data = $form->getData();

                if (Client::TYPE_PERSON == $data->getType()) {
                    return array('person');
                }

                return array('company');
            },
        ));
    }

Using the ``validation_groups`` option overrides the default validation
group which is being used. If you want to validate the default constraints
of the entity as well you have to adjust the option as follows::

    use AppBundle\Entity\Client;
    use Symfony\Component\Form\FormInterface;
    use Symfony\Component\OptionsResolver\OptionsResolver;

    // ...
    public function configureOptions(OptionsResolver $resolver)
    {
        $resolver->setDefaults(array(
            'validation_groups' => function (FormInterface $form) {
                $data = $form->getData();

                if (Client::TYPE_PERSON == $data->getType()) {
                    return array('Default', 'person');
                }

                return array('Default', 'company');
            },
        ));
    }

You can find more information about how the validation groups and the default constraints
work in the book section about :ref:`validation groups <book-validation-validation-groups>`.

.. index::
   single: Forms; Validation groups based on clicked button

Groups based on the Clicked Button
~~~~~~~~~~~~~~~~~~~~~~~~~~~~~~~~~~

.. versionadded:: 2.3
    Support for buttons in forms was introduced in Symfony 2.3.

When your form contains multiple submit buttons, you can change the validation
group depending on which button is used to submit the form. For example,
consider a form in a wizard that lets you advance to the next step or go back
to the previous step. Also assume that when returning to the previous step,
the data of the form should be saved, but not validated.

First, we need to add the two buttons to the form::

    $form = $this->createFormBuilder($task)
        // ...
        ->add('nextStep', SubmitType::class)
        ->add('previousStep', SubmitType::class)
        ->getForm();

Then, we configure the button for returning to the previous step to run
specific validation groups. In this example, we want it to suppress validation,
so we set its ``validation_groups`` option to false::

    $form = $this->createFormBuilder($task)
        // ...
        ->add('previousStep', SubmitType::class, array(
            'validation_groups' => false,
        ))
        ->getForm();

Now the form will skip your validation constraints. It will still validate
basic integrity constraints, such as checking whether an uploaded file was too
large or whether you tried to submit text in a number field.

.. seealso::

    To see how to use a service to resolve ``validation_groups`` dynamically
    read the :doc:`/cookbook/validation/group_service_resolver`
    chapter in the cookbook.

.. index::
   single: Forms; Built-in field types

.. _book-forms-type-reference:

Built-in Field Types
--------------------

Symfony comes standard with a large group of field types that cover all of
the common form fields and data types you'll encounter:

.. include:: /reference/forms/types/map.rst.inc

You can also create your own custom field types. This topic is covered in
the ":doc:`/cookbook/form/create_custom_field_type`" article of the cookbook.

.. index::
   single: Forms; Field type options

Field Type Options
~~~~~~~~~~~~~~~~~~

Each field type has a number of options that can be used to configure it.
For example, the ``dueDate`` field is currently being rendered as 3 select
boxes. However, the :doc:`DateType </reference/forms/types/date>` can be
configured to be rendered as a single text box (where the user would enter
the date as a string in the box)::

    ->add('dueDate', DateType::class, array('widget' => 'single_text'))

.. image:: /images/book/form-simple2.png
    :align: center

Each field type has a number of different options that can be passed to it.
Many of these are specific to the field type and details can be found in
the documentation for each type.

.. sidebar:: The ``required`` Option

    The most common option is the ``required`` option, which can be applied to
    any field. By default, the ``required`` option is set to ``true``, meaning
    that HTML5-ready browsers will apply client-side validation if the field
    is left blank. If you don't want this behavior, either
    :ref:`disable HTML5 validation <book-forms-html5-validation-disable>`
    or set the ``required`` option on your field to ``false``::
    
        ->add('dueDate', DateType::class, array(
            'widget' => 'single_text',
            'required' => false
        ))

    Also note that setting the ``required`` option to ``true`` will **not**
    result in server-side validation to be applied. In other words, if a
    user submits a blank value for the field (either with an old browser
    or web service, for example), it will be accepted as a valid value unless
    you use Symfony's ``NotBlank`` or ``NotNull`` validation constraint.

    In other words, the ``required`` option is "nice", but true server-side
    validation should *always* be used.

.. sidebar:: The ``label`` Option

    The label for the form field can be set using the ``label`` option,
    which can be applied to any field::

        ->add('dueDate', DateType::class, array(
            'widget' => 'single_text',
            'label'  => 'Due Date',
        ))

    The label for a field can also be set in the template rendering the
    form, see below. If you don't need a label associated to your input,
    you can disable it by setting its value to ``false``.

.. index::
   single: Forms; Field type guessing

.. _book-forms-field-guessing:

Field Type Guessing
-------------------

Now that you've added validation metadata to the ``Task`` class, Symfony
already knows a bit about your fields. If you allow it, Symfony can "guess"
the type of your field and set it up for you. In this example, Symfony can
guess from the validation rules that both the ``task`` field is a normal
``TextType`` field and the ``dueDate`` field is a ``DateType`` field::

    public function newAction()
    {
        $task = new Task();

        $form = $this->createFormBuilder($task)
            ->add('task')
            ->add('dueDate', null, array('widget' => 'single_text'))
            ->add('save', SubmitType::class)
            ->getForm();
    }

The "guessing" is activated when you omit the second argument to the ``add()``
method (or if you pass ``null`` to it). If you pass an options array as the
third argument (done for ``dueDate`` above), these options are applied to
the guessed field.

.. caution::

    If your form uses a specific validation group, the field type guesser
    will still consider *all* validation constraints when guessing your
    field types (including constraints that are not part of the validation
    group(s) being used).

.. index::
   single: Forms; Field type guessing

Field Type Options Guessing
~~~~~~~~~~~~~~~~~~~~~~~~~~~

In addition to guessing the "type" for a field, Symfony can also try to guess
the correct values of a number of field options.

.. tip::

    When these options are set, the field will be rendered with special HTML
    attributes that provide for HTML5 client-side validation. However, it
    doesn't generate the equivalent server-side constraints (e.g. ``Assert\Length``).
    And though you'll need to manually add your server-side validation, these
    field type options can then be guessed from that information.

``required``
    The ``required`` option can be guessed based on the validation rules (i.e. is
    the field ``NotBlank`` or ``NotNull``) or the Doctrine metadata (i.e. is the
    field ``nullable``). This is very useful, as your client-side validation will
    automatically match your validation rules.

``max_length``
    If the field is some sort of text field, then the ``max_length`` option can be
    guessed from the validation constraints (if ``Length`` or ``Range`` is used) or
    from the Doctrine metadata (via the field's length).

.. note::

  These field options are *only* guessed if you're using Symfony to guess
  the field type (i.e. omit or pass ``null`` as the second argument to ``add()``).

If you'd like to change one of the guessed values, you can override it by
passing the option in the options field array::

    ->add('task', null, array('attr' => array('maxlength' => 4)))

.. index::
   single: Forms; Rendering in a template

.. _form-rendering-template:

Rendering a Form in a Template
------------------------------

So far, you've seen how an entire form can be rendered with just one line
of code. Of course, you'll usually need much more flexibility when rendering:

.. configuration-block::

    .. code-block:: html+twig

        {# app/Resources/views/default/new.html.twig #}
        {{ form_start(form) }}
            {{ form_errors(form) }}

            {{ form_row(form.task) }}
            {{ form_row(form.dueDate) }}
        {{ form_end(form) }}

    .. code-block:: html+php

        <!-- app/Resources/views/default/newAction.html.php -->
        <?php echo $view['form']->start($form) ?>
            <?php echo $view['form']->errors($form) ?>

            <?php echo $view['form']->row($form['task']) ?>
            <?php echo $view['form']->row($form['dueDate']) ?>
        <?php echo $view['form']->end($form) ?>

You already know the ``form_start()`` and ``form_end()`` functions, but what do
the other functions do?

``form_errors(form)``
    Renders any errors global to the whole form (field-specific errors are displayed
    next to each field).

``form_row(form.dueDate)``
    Renders the label, any errors, and the HTML form widget for the given field
    (e.g. ``dueDate``) inside, by default, a ``div`` element.

The majority of the work is done by the ``form_row`` helper, which renders
the label, errors and HTML form widget of each field inside a ``div`` tag by
default. In the :ref:`form-theming` section, you'll learn how the ``form_row``
output can be customized on many different levels.

.. tip::

    You can access the current data of your form via ``form.vars.value``:

    .. configuration-block::

        .. code-block:: twig

            {{ form.vars.value.task }}

        .. code-block:: html+php

            <?php echo $form->vars['value']->getTask() ?>

.. index::
   single: Forms; Rendering each field by hand

Rendering each Field by Hand
~~~~~~~~~~~~~~~~~~~~~~~~~~~~

The ``form_row`` helper is great because you can very quickly render each
field of your form (and the markup used for the "row" can be customized as
well). But since life isn't always so simple, you can also render each field
entirely by hand. The end-product of the following is the same as when you
used the ``form_row`` helper:

.. configuration-block::

    .. code-block:: html+twig

        {{ form_start(form) }}
            {{ form_errors(form) }}

            <div>
                {{ form_label(form.task) }}
                {{ form_errors(form.task) }}
                {{ form_widget(form.task) }}
            </div>

            <div>
                {{ form_label(form.dueDate) }}
                {{ form_errors(form.dueDate) }}
                {{ form_widget(form.dueDate) }}
            </div>

            <div>
                {{ form_widget(form.save) }}
            </div>

        {{ form_end(form) }}

    .. code-block:: html+php

        <?php echo $view['form']->start($form) ?>

            <?php echo $view['form']->errors($form) ?>

            <div>
                <?php echo $view['form']->label($form['task']) ?>
                <?php echo $view['form']->errors($form['task']) ?>
                <?php echo $view['form']->widget($form['task']) ?>
            </div>

            <div>
                <?php echo $view['form']->label($form['dueDate']) ?>
                <?php echo $view['form']->errors($form['dueDate']) ?>
                <?php echo $view['form']->widget($form['dueDate']) ?>
            </div>

            <div>
                <?php echo $view['form']->widget($form['save']) ?>
            </div>

        <?php echo $view['form']->end($form) ?>

If the auto-generated label for a field isn't quite right, you can explicitly
specify it:

.. configuration-block::

    .. code-block:: html+twig

        {{ form_label(form.task, 'Task Description') }}

    .. code-block:: html+php

        <?php echo $view['form']->label($form['task'], 'Task Description') ?>

Some field types have additional rendering options that can be passed
to the widget. These options are documented with each type, but one common
option is ``attr``, which allows you to modify attributes on the form element.
The following would add the ``task_field`` class to the rendered input text
field:

.. configuration-block::

    .. code-block:: html+twig

        {{ form_widget(form.task, {'attr': {'class': 'task_field'}}) }}

    .. code-block:: html+php

        <?php echo $view['form']->widget($form['task'], array(
            'attr' => array('class' => 'task_field'),
        )) ?>

If you need to render form fields "by hand" then you can access individual
values for fields such as the ``id``, ``name`` and ``label``. For example
to get the ``id``:

.. configuration-block::

    .. code-block:: html+twig

        {{ form.task.vars.id }}

    .. code-block:: html+php

        <?php echo $form['task']->vars['id']?>

To get the value used for the form field's name attribute you need to use
the ``full_name`` value:

.. configuration-block::

    .. code-block:: html+twig

        {{ form.task.vars.full_name }}

    .. code-block:: html+php

        <?php echo $form['task']->vars['full_name'] ?>

Twig Template Function Reference
~~~~~~~~~~~~~~~~~~~~~~~~~~~~~~~~

If you're using Twig, a full reference of the form rendering functions is
available in the :doc:`reference manual </reference/forms/twig_reference>`.
Read this to know everything about the helpers available and the options
that can be used with each.

.. index::
   single: Forms; Changing the action and method

.. _book-forms-changing-action-and-method:

Changing the Action and Method of a Form
----------------------------------------

So far, the ``form_start()`` helper has been used to render the form's start
tag and we assumed that each form is submitted to the same URL in a POST request.
Sometimes you want to change these parameters. You can do so in a few different
ways. If you build your form in the controller, you can use ``setAction()`` and
``setMethod()``::

    $form = $this->createFormBuilder($task)
        ->setAction($this->generateUrl('target_route'))
        ->setMethod('GET')
        ->add('task', TextType::class)
        ->add('dueDate', DateType::class)
        ->add('save', SubmitType::class)
        ->getForm();

.. note::

    This example assumes that you've created a route called ``target_route``
    that points to the controller that processes the form.

In :ref:`book-form-creating-form-classes` you will learn how to move the
form building code into separate classes. When using an external form class
in the controller, you can pass the action and method as form options::

<<<<<<< HEAD
    use AppBundle\Form\Type\TaskType;
    // ...

    $form = $this->createForm(TaskType::class, $task, array(
=======
    use AppBundle\Form\TaskType;
    // ...

    $form = $this->createForm(new TaskType(), $task, array(
>>>>>>> 70c980df
        'action' => $this->generateUrl('target_route'),
        'method' => 'GET',
    ));

Finally, you can override the action and method in the template by passing them
to the ``form()`` or the ``form_start()`` helper:

.. configuration-block::

    .. code-block:: html+twig

        {# app/Resources/views/default/new.html.twig #}
        {{ form_start(form, {'action': path('target_route'), 'method': 'GET'}) }}

    .. code-block:: html+php

        <!-- app/Resources/views/default/newAction.html.php -->
        <?php echo $view['form']->start($form, array(
            // The path() method was introduced in Symfony 2.8. Prior to 2.8,
            // you had to use generate().
            'action' => $view['router']->path('target_route'),
            'method' => 'GET',
        )) ?>

.. note::

    If the form's method is not GET or POST, but PUT, PATCH or DELETE, Symfony
    will insert a hidden field with the name ``_method`` that stores this method.
    The form will be submitted in a normal POST request, but Symfony's router
    is capable of detecting the ``_method`` parameter and will interpret it as
    a PUT, PATCH or DELETE request. Read the cookbook chapter
    ":doc:`/cookbook/routing/method_parameters`" for more information.

.. index::
   single: Forms; Creating form classes

.. _book-form-creating-form-classes:

Creating Form Classes
---------------------

As you've seen, a form can be created and used directly in a controller.
However, a better practice is to build the form in a separate, standalone PHP
class, which can then be reused anywhere in your application. Create a new class
that will house the logic for building the task form::

    // src/AppBundle/Form/TaskType.php
    namespace AppBundle\Form;

    use Symfony\Component\Form\AbstractType;
    use Symfony\Component\Form\FormBuilderInterface;
    use Symfony\Component\Form\Extension\Core\Type\SubmitType;

    class TaskType extends AbstractType
    {
        public function buildForm(FormBuilderInterface $builder, array $options)
        {
            $builder
                ->add('task')
                ->add('dueDate', null, array('widget' => 'single_text'))
                ->add('save', SubmitType::class)
            ;
        }
    }

This new class contains all the directions needed to create the task form. It can
be used to quickly build a form object in the controller::

    // src/AppBundle/Controller/DefaultController.php
<<<<<<< HEAD
    use AppBundle\Form\Type\TaskType;
=======

    // add this new use statement at the top of the class
    use AppBundle\Form\TaskType;
>>>>>>> 70c980df

    public function newAction()
    {
        $task = ...;
        $form = $this->createForm(TaskType::class, $task);

        // ...
    }

Placing the form logic into its own class means that the form can be easily
reused elsewhere in your project. This is the best way to create forms, but
the choice is ultimately up to you.

.. _book-forms-data-class:

.. sidebar:: Setting the ``data_class``

    Every form needs to know the name of the class that holds the underlying
    data (e.g. ``AppBundle\Entity\Task``). Usually, this is just guessed
    based off of the object passed to the second argument to ``createForm``
    (i.e. ``$task``). Later, when you begin embedding forms, this will no
    longer be sufficient. So, while not always necessary, it's generally a
    good idea to explicitly specify the ``data_class`` option by adding the
    following to your form type class::

        use Symfony\Component\OptionsResolver\OptionsResolver;

        public function configureOptions(OptionsResolver $resolver)
        {
            $resolver->setDefaults(array(
                'data_class' => 'AppBundle\Entity\Task',
            ));
        }

.. tip::

    When mapping forms to objects, all fields are mapped. Any fields on the
    form that do not exist on the mapped object will cause an exception to
    be thrown.

    In cases where you need extra fields in the form (for example: a "do you
    agree with these terms" checkbox) that will not be mapped to the underlying
    object, you need to set the ``mapped`` option to ``false``::

        use Symfony\Component\Form\FormBuilderInterface;

        public function buildForm(FormBuilderInterface $builder, array $options)
        {
            $builder
                ->add('task')
                ->add('dueDate', null, array('mapped' => false))
                ->add('save', SubmitType::class)
            ;
        }

    Additionally, if there are any fields on the form that aren't included in
    the submitted data, those fields will be explicitly set to ``null``.

    The field data can be accessed in a controller with::

        $form->get('dueDate')->getData();

    In addition, the data of an unmapped field can also be modified directly::

        $form->get('dueDate')->setData(new \DateTime());

.. _form-as-services:

Defining your Forms as Services
~~~~~~~~~~~~~~~~~~~~~~~~~~~~~~~

Your form type might have some external dependencies. You can define your form
type as a service, and inject all dependencies you need.

.. note::

    Services and the service container will be handled
    :doc:`later on in this book </book/service_container>`. Things will be
    more clear after reading that chapter.

You might want to use a service defined as ``app.my_service`` in your form
type. Create a constructor to your form type to receive the service::

    // src/AppBundle/Form/Type/TaskType.php
    namespace AppBundle\Form\Type;

    use App\Utility\MyService;
    use Symfony\Component\Form\AbstractType;
    use Symfony\Component\Form\FormBuilderInterface;
    use Symfony\Component\Form\Extension\Core\Type\SubmitType;

    class TaskType extends AbstractType
    {
        private $myService;

        public function __construct(MyService $myService)
        {
            $this->myService = $myService;
        }

        public function buildForm(FormBuilderInterface $builder, array $options)
        {
            // You can now use myService.
            $builder
                ->add('task')
                ->add('dueDate', null, array('widget' => 'single_text'))
                ->add('save', SubmitType::class)
            ;
        }
    }

Define your form type as a service.

.. configuration-block::

    .. code-block:: yaml

        # src/AppBundle/Resources/config/services.yml
        services:
            app.form.type.task:
<<<<<<< HEAD
                class: AppBundle\Form\Type\TaskType
                arguments: ["@app.my_service"]
=======
                class: AppBundle\Form\TaskType
>>>>>>> 70c980df
                tags:
                    - { name: form.type }

    .. code-block:: xml

        <!-- src/AppBundle/Resources/config/services.xml -->
        <?xml version="1.0" encoding="UTF-8" ?>
        <container xmlns="http://symfony.com/schema/dic/services"
            xmlns:xsi="http://www.w3.org/2001/XMLSchema-instance"
            xsi:schemaLocation="http://symfony.com/schema/dic/services http://symfony.com/schema/dic/services/services-1.0.xsd">

            <services>
<<<<<<< HEAD
                <service id="app.form.type.task" class="AppBundle\Form\Type\TaskType">
                    <tag name="form.type" />
                    <argument type="service" id="app.my_service"></argument>
=======
                <service id="app.form.type.task" class="AppBundle\Form\TaskType">
                    <tag name="form.type" alias="app_task" />
>>>>>>> 70c980df
                </service>
            </services>
        </container>

    .. code-block:: php

        // src/AppBundle/Resources/config/services.php
<<<<<<< HEAD
        use Symfony\Component\DependencyInjection\Reference;
=======
        $container
            ->register(
                'app.form.type.task',
                'AppBundle\Form\TaskType'
            )
            ->addTag('form.type', array(
                'alias' => 'app_task',
            ))
        ;

That's it! Now you can use your form type directly in a controller::
>>>>>>> 70c980df

        $container->register('app.form.type.task', 'AppBundle\Form\Type\TaskType')
            ->addArgument(new Reference('app.my_service'))
            ->addTag('form.type')

Read :ref:`form-cookbook-form-field-service` for more information.

.. index::
   pair: Forms; Doctrine

Forms and Doctrine
------------------

The goal of a form is to translate data from an object (e.g. ``Task``) to an
HTML form and then translate user-submitted data back to the original object. As
such, the topic of persisting the ``Task`` object to the database is entirely
unrelated to the topic of forms. But, if you've configured the ``Task`` class
to be persisted via Doctrine (i.e. you've added
:ref:`mapping metadata <book-doctrine-adding-mapping>` for it), then persisting
it after a form submission can be done when the form is valid::

    if ($form->isValid()) {
        $em = $this->getDoctrine()->getManager();
        $em->persist($task);
        $em->flush();

        return $this->redirectToRoute('task_success');
    }

If, for some reason, you don't have access to your original ``$task`` object,
you can fetch it from the form::

    $task = $form->getData();

For more information, see the :doc:`Doctrine ORM chapter </book/doctrine>`.

The key thing to understand is that when the form is submitted, the submitted
data is transferred to the underlying object immediately. If you want to
persist that data, you simply need to persist the object itself (which already
contains the submitted data).

.. index::
   single: Forms; Embedded forms

Embedded Forms
--------------

Often, you'll want to build a form that will include fields from many different
objects. For example, a registration form may contain data belonging to
a ``User`` object as well as many ``Address`` objects. Fortunately, this
is easy and natural with the Form component.

.. _forms-embedding-single-object:

Embedding a Single Object
~~~~~~~~~~~~~~~~~~~~~~~~~

Suppose that each ``Task`` belongs to a simple ``Category`` object. Start,
of course, by creating the ``Category`` object::

    // src/AppBundle/Entity/Category.php
    namespace AppBundle\Entity;

    use Symfony\Component\Validator\Constraints as Assert;

    class Category
    {
        /**
         * @Assert\NotBlank()
         */
        public $name;
    }

Next, add a new ``category`` property to the ``Task`` class::

    // ...

    class Task
    {
        // ...

        /**
         * @Assert\Type(type="AppBundle\Entity\Category")
         * @Assert\Valid()
         */
        protected $category;

        // ...

        public function getCategory()
        {
            return $this->category;
        }

        public function setCategory(Category $category = null)
        {
            $this->category = $category;
        }
    }

.. tip::

    The ``Valid`` Constraint has been added to the property ``category``. This
    cascades the validation to the corresponding entity. If you omit this constraint
    the child entity would not be validated.

Now that your application has been updated to reflect the new requirements,
create a form class so that a ``Category`` object can be modified by the user::

    // src/AppBundle/Form/CategoryType.php
    namespace AppBundle\Form;

    use Symfony\Component\Form\AbstractType;
    use Symfony\Component\Form\FormBuilderInterface;
    use Symfony\Component\OptionsResolver\OptionsResolver;

    class CategoryType extends AbstractType
    {
        public function buildForm(FormBuilderInterface $builder, array $options)
        {
            $builder->add('name');
        }

        public function configureOptions(OptionsResolver $resolver)
        {
            $resolver->setDefaults(array(
                'data_class' => 'AppBundle\Entity\Category',
            ));
        }
    }

The end goal is to allow the ``Category`` of a ``Task`` to be modified right
inside the task form itself. To accomplish this, add a ``category`` field
to the ``TaskType`` object whose type is an instance of the new ``CategoryType``
class::

    use Symfony\Component\Form\FormBuilderInterface;
<<<<<<< HEAD
    use AppBundle\Form\Type\CategoryType;
=======
    use AppBundle\Form\CategoryType;
>>>>>>> 70c980df

    public function buildForm(FormBuilderInterface $builder, array $options)
    {
        // ...

        $builder->add('category', CategoryType::class);
    }

The fields from ``CategoryType`` can now be rendered alongside those from
the ``TaskType`` class.

Render the ``Category`` fields in the same way as the original ``Task`` fields:

.. configuration-block::

    .. code-block:: html+twig

        {# ... #}

        <h3>Category</h3>
        <div class="category">
            {{ form_row(form.category.name) }}
        </div>

        {# ... #}

    .. code-block:: html+php

        <!-- ... -->

        <h3>Category</h3>
        <div class="category">
            <?php echo $view['form']->row($form['category']['name']) ?>
        </div>

        <!-- ... -->

When the user submits the form, the submitted data for the ``Category`` fields
are used to construct an instance of ``Category``, which is then set on the
``category`` field of the ``Task`` instance.

The ``Category`` instance is accessible naturally via ``$task->getCategory()``
and can be persisted to the database or used however you need.

Embedding a Collection of Forms
~~~~~~~~~~~~~~~~~~~~~~~~~~~~~~~

You can also embed a collection of forms into one form (imagine a ``Category``
form with many ``Product`` sub-forms). This is done by using the ``collection``
field type.

For more information see the ":doc:`/cookbook/form/form_collections`" cookbook
entry and the :doc:`CollectionType </reference/forms/types/collection>` reference.

.. index::
   single: Forms; Theming
   single: Forms; Customizing fields

.. _form-theming:

Form Theming
------------

Every part of how a form is rendered can be customized. You're free to change
how each form "row" renders, change the markup used to render errors, or
even customize how a ``textarea`` tag should be rendered. Nothing is off-limits,
and different customizations can be used in different places.

Symfony uses templates to render each and every part of a form, such as
``label`` tags, ``input`` tags, error messages and everything else.

In Twig, each form "fragment" is represented by a Twig block. To customize
any part of how a form renders, you just need to override the appropriate block.

In PHP, each form "fragment" is rendered via an individual template file.
To customize any part of how a form renders, you just need to override the
existing template by creating a new one.

To understand how this works, customize the ``form_row`` fragment and
add a class attribute to the ``div`` element that surrounds each row. To
do this, create a new template file that will store the new markup:

.. configuration-block::

    .. code-block:: html+twig

        {# app/Resources/views/form/fields.html.twig #}
        {% block form_row %}
        {% spaceless %}
            <div class="form_row">
                {{ form_label(form) }}
                {{ form_errors(form) }}
                {{ form_widget(form) }}
            </div>
        {% endspaceless %}
        {% endblock form_row %}

    .. code-block:: html+php

        <!-- app/Resources/views/form/form_row.html.php -->
        <div class="form_row">
            <?php echo $view['form']->label($form, $label) ?>
            <?php echo $view['form']->errors($form) ?>
            <?php echo $view['form']->widget($form, $parameters) ?>
        </div>

The ``form_row`` form fragment is used when rendering most fields via the
``form_row`` function. To tell the Form component to use your new ``form_row``
fragment defined above, add the following to the top of the template that
renders the form:

.. configuration-block::

    .. code-block:: html+twig

        {# app/Resources/views/default/new.html.twig #}
        {% form_theme form 'form/fields.html.twig' %}

        {# or if you want to use multiple themes #}
        {% form_theme form 'form/fields.html.twig' 'form/fields2.html.twig' %}

        {# ... render the form #}

    .. code-block:: html+php

        <!-- app/Resources/views/default/new.html.php -->
        <?php $view['form']->setTheme($form, array('form')) ?>

        <!-- or if you want to use multiple themes -->
        <?php $view['form']->setTheme($form, array('form', 'form2')) ?>

        <!-- ... render the form -->

The ``form_theme`` tag (in Twig) "imports" the fragments defined in the given
template and uses them when rendering the form. In other words, when the
``form_row`` function is called later in this template, it will use the ``form_row``
block from your custom theme (instead of the default ``form_row`` block
that ships with Symfony).

Your custom theme does not have to override all the blocks. When rendering a block
which is not overridden in your custom theme, the theming engine will fall back
to the global theme (defined at the bundle level).

If several custom themes are provided they will be searched in the listed order
before falling back to the global theme.

To customize any portion of a form, you just need to override the appropriate
fragment. Knowing exactly which block or file to override is the subject of
the next section.

For a more extensive discussion, see :doc:`/cookbook/form/form_customization`.

.. index::
   single: Forms; Template fragment naming

.. _form-template-blocks:

Form Fragment Naming
~~~~~~~~~~~~~~~~~~~~

In Symfony, every part of a form that is rendered - HTML form elements, errors,
labels, etc. - is defined in a base theme, which is a collection of blocks
in Twig and a collection of template files in PHP.

In Twig, every block needed is defined in a single template file (e.g.
`form_div_layout.html.twig`_) that lives inside the `Twig Bridge`_. Inside this
file, you can see every block needed to render a form and every default field
type.

In PHP, the fragments are individual template files. By default they are located in
the ``Resources/views/Form`` directory of the FrameworkBundle (`view on GitHub`_).

Each fragment name follows the same basic pattern and is broken up into two pieces,
separated by a single underscore character (``_``). A few examples are:

* ``form_row`` - used by ``form_row`` to render most fields;
* ``textarea_widget`` - used by ``form_widget`` to render a ``textarea`` field
  type;
* ``form_errors`` - used by ``form_errors`` to render errors for a field;

Each fragment follows the same basic pattern: ``type_part``. The ``type`` portion
corresponds to the field *type* being rendered (e.g. ``textarea``, ``checkbox``,
``date``, etc) whereas the ``part`` portion corresponds to *what* is being
rendered (e.g. ``label``, ``widget``, ``errors``, etc). By default, there
are 4 possible *parts* of a form that can be rendered:

+-------------+--------------------------+---------------------------------------------------------+
| ``label``   | (e.g. ``form_label``)    | renders the field's label                               |
+-------------+--------------------------+---------------------------------------------------------+
| ``widget``  | (e.g. ``form_widget``)   | renders the field's HTML representation                 |
+-------------+--------------------------+---------------------------------------------------------+
| ``errors``  | (e.g. ``form_errors``)   | renders the field's errors                              |
+-------------+--------------------------+---------------------------------------------------------+
| ``row``     | (e.g. ``form_row``)      | renders the field's entire row (label, widget & errors) |
+-------------+--------------------------+---------------------------------------------------------+

.. note::

    There are actually 2 other *parts* - ``rows`` and ``rest`` -
    but you should rarely if ever need to worry about overriding them.

By knowing the field type (e.g. ``textarea``) and which part you want to
customize (e.g. ``widget``), you can construct the fragment name that needs
to be overridden (e.g. ``textarea_widget``).

.. index::
   single: Forms; Template fragment inheritance

Template Fragment Inheritance
~~~~~~~~~~~~~~~~~~~~~~~~~~~~~

In some cases, the fragment you want to customize will appear to be missing.
For example, there is no ``textarea_errors`` fragment in the default themes
provided with Symfony. So how are the errors for a textarea field rendered?

The answer is: via the ``form_errors`` fragment. When Symfony renders the errors
for a textarea type, it looks first for a ``textarea_errors`` fragment before
falling back to the ``form_errors`` fragment. Each field type has a *parent*
type (the parent type of ``textarea`` is ``text``, its parent is ``form``),
and Symfony uses the fragment for the parent type if the base fragment doesn't
exist.

So, to override the errors for *only* ``textarea`` fields, copy the
``form_errors`` fragment, rename it to ``textarea_errors`` and customize it. To
override the default error rendering for *all* fields, copy and customize the
``form_errors`` fragment directly.

.. tip::

    The "parent" type of each field type is available in the
    :doc:`form type reference </reference/forms/types>` for each field type.

.. index::
   single: Forms; Global Theming

.. _book-forms-theming-global:

Global Form Theming
~~~~~~~~~~~~~~~~~~~

In the above example, you used the ``form_theme`` helper (in Twig) to "import"
the custom form fragments into *just* that form. You can also tell Symfony
to import form customizations across your entire project.

.. _book-forms-theming-twig:

Twig
....

To automatically include the customized blocks from the ``fields.html.twig``
template created earlier in *all* templates, modify your application configuration
file:

.. configuration-block::

    .. code-block:: yaml

        # app/config/config.yml
        twig:
            form_themes:
                - 'form/fields.html.twig'
            # ...

    .. code-block:: xml

        <!-- app/config/config.xml -->
        <?xml version="1.0" encoding="UTF-8" ?>
        <container xmlns="http://symfony.com/schema/dic/services"
            xmlns:xsi="http://www.w3.org/2001/XMLSchema-instance"
            xmlns:twig="http://symfony.com/schema/dic/twig"
            xsi:schemaLocation="http://symfony.com/schema/dic/services http://symfony.com/schema/dic/services/services-1.0.xsd
                http://symfony.com/schema/dic/twig http://symfony.com/schema/dic/twig/twig-1.0.xsd">

            <twig:config>
                <twig:theme>form/fields.html.twig</twig:theme>
                <!-- ... -->
            </twig:config>
        </container>

    .. code-block:: php

        // app/config/config.php
        $container->loadFromExtension('twig', array(
            'form_themes' => array(
                'form/fields.html.twig',
            ),
            // ...
        ));

Any blocks inside the ``fields.html.twig`` template are now used globally
to define form output.

.. sidebar::  Customizing Form Output all in a Single File with Twig

    In Twig, you can also customize a form block right inside the template
    where that customization is needed:

    .. code-block:: html+twig

        {% extends 'base.html.twig' %}

        {# import "_self" as the form theme #}
        {% form_theme form _self %}

        {# make the form fragment customization #}
        {% block form_row %}
            {# custom field row output #}
        {% endblock form_row %}

        {% block content %}
            {# ... #}

            {{ form_row(form.task) }}
        {% endblock %}

    The ``{% form_theme form _self %}`` tag allows form blocks to be customized
    directly inside the template that will use those customizations. Use
    this method to quickly make form output customizations that will only
    ever be needed in a single template.

    .. caution::

        This ``{% form_theme form _self %}`` functionality will *only* work
        if your template extends another. If your template does not, you
        must point ``form_theme`` to a separate template.

PHP
...

To automatically include the customized templates from the ``app/Resources/views/Form``
directory created earlier in *all* templates, modify your application configuration
file:

.. configuration-block::

    .. code-block:: yaml

        # app/config/config.yml
        framework:
            templating:
                form:
                    resources:
                        - 'Form'
        # ...

    .. code-block:: xml

        <!-- app/config/config.xml -->
        <?xml version="1.0" encoding="UTF-8" ?>
        <container xmlns="http://symfony.com/schema/dic/services"
            xmlns:xsi="http://www.w3.org/2001/XMLSchema-instance"
            xmlns:framework="http://symfony.com/schema/dic/symfony"
            xsi:schemaLocation="http://symfony.com/schema/dic/services http://symfony.com/schema/dic/services/services-1.0.xsd
                http://symfony.com/schema/dic/symfony http://symfony.com/schema/dic/symfony/symfony-1.0.xsd">

            <framework:config>
                <framework:templating>
                    <framework:form>
                        <framework:resource>Form</framework:resource>
                    </framework:form>
                </framework:templating>
                <!-- ... -->
            </framework:config>
        </container>

    .. code-block:: php

        // app/config/config.php
        $container->loadFromExtension('framework', array(
            'templating' => array(
                'form' => array(
                    'resources' => array(
                        'Form',
                    ),
                ),
            ),
            // ...
        ));

Any fragments inside the ``app/Resources/views/Form`` directory are now used
globally to define form output.

.. index::
   single: Forms; CSRF protection

.. _forms-csrf:

CSRF Protection
---------------

CSRF - or `Cross-site request forgery`_ - is a method by which a malicious
user attempts to make your legitimate users unknowingly submit data that
they don't intend to submit. Fortunately, CSRF attacks can be prevented by
using a CSRF token inside your forms.

The good news is that, by default, Symfony embeds and validates CSRF tokens
automatically for you. This means that you can take advantage of the CSRF
protection without doing anything. In fact, every form in this chapter has
taken advantage of the CSRF protection!

CSRF protection works by adding a hidden field to your form - called ``_token``
by default - that contains a value that only you and your user knows. This
ensures that the user - not some other entity - is submitting the given data.
Symfony automatically validates the presence and accuracy of this token.

The ``_token`` field is a hidden field and will be automatically rendered
if you include the ``form_end()`` function in your template, which ensures
that all un-rendered fields are output.

.. caution::

    Since the token is stored in the session, a session is started automatically
    as soon as you render a form with CSRF protection.

The CSRF token can be customized on a form-by-form basis. For example::

    use Symfony\Component\OptionsResolver\OptionsResolver;

    class TaskType extends AbstractType
    {
        // ...

        public function configureOptions(OptionsResolver $resolver)
        {
            $resolver->setDefaults(array(
                'data_class'      => 'AppBundle\Entity\Task',
                'csrf_protection' => true,
                'csrf_field_name' => '_token',
                // a unique key to help generate the secret token
                'csrf_token_id'   => 'task_item',
            ));
        }

        // ...
    }

.. _form-disable-csrf:

To disable CSRF protection, set the ``csrf_protection`` option to false.
Customizations can also be made globally in your project. For more information,
see the :ref:`form configuration reference <reference-framework-form>`
section.

.. note::

    The ``csrf_token_id`` option is optional but greatly enhances the security
    of the generated token by making it different for each form.

.. caution::

    CSRF tokens are meant to be different for every user. This is why you
    need to be cautious if you try to cache pages with forms including this
    kind of protection. For more information, see
    :doc:`/cookbook/cache/form_csrf_caching`.

.. index::
   single: Forms; With no class

Using a Form without a Class
----------------------------

In most cases, a form is tied to an object, and the fields of the form get
and store their data on the properties of that object. This is exactly what
you've seen so far in this chapter with the `Task` class.

But sometimes, you may just want to use a form without a class, and get back
an array of the submitted data. This is actually really easy::

    // make sure you've imported the Request namespace above the class
    use Symfony\Component\HttpFoundation\Request;
    // ...

    public function contactAction(Request $request)
    {
        $defaultData = array('message' => 'Type your message here');
        $form = $this->createFormBuilder($defaultData)
            ->add('name', TextType::class)
            ->add('email', EmailType::class)
            ->add('message', TextareaType::class)
            ->add('send', SubmitType::class)
            ->getForm();

        $form->handleRequest($request);

        if ($form->isValid()) {
            // data is an array with "name", "email", and "message" keys
            $data = $form->getData();
        }

        // ... render the form
    }

By default, a form actually assumes that you want to work with arrays of
data, instead of an object. There are exactly two ways that you can change
this behavior and tie the form to an object instead:

#. Pass an object when creating the form (as the first argument to ``createFormBuilder``
   or the second argument to ``createForm``);

#. Declare the ``data_class`` option on your form.

If you *don't* do either of these, then the form will return the data as
an array. In this example, since ``$defaultData`` is not an object (and
no ``data_class`` option is set), ``$form->getData()`` ultimately returns
an array.

.. tip::

    You can also access POST values (in this case "name") directly through
    the request object, like so::

        $request->request->get('name');

    Be advised, however, that in most cases using the ``getData()`` method is
    a better choice, since it returns the data (usually an object) after
    it's been transformed by the Form component.

Adding Validation
~~~~~~~~~~~~~~~~~

The only missing piece is validation. Usually, when you call ``$form->isValid()``,
the object is validated by reading the constraints that you applied to that
class. If your form is mapped to an object (i.e. you're using the ``data_class``
option or passing an object to your form), this is almost always the approach
you want to use. See :doc:`/book/validation` for more details.

.. _form-option-constraints:

But if the form is not mapped to an object and you instead want to retrieve a
simple array of your submitted data, how can you add constraints to the data of
your form?

The answer is to setup the constraints yourself, and attach them to the individual
fields. The overall approach is covered a bit more in the :ref:`validation chapter <book-validation-raw-values>`,
but here's a short example:

.. code-block:: php

    use Symfony\Component\Validator\Constraints\Length;
    use Symfony\Component\Validator\Constraints\NotBlank;
    use Symfony\Component\Form\Extension\Core\Type\TextType;

    $builder
       ->add('firstName', TextType::class, array(
           'constraints' => new Length(array('min' => 3)),
       ))
       ->add('lastName', TextType::class, array(
           'constraints' => array(
               new NotBlank(),
               new Length(array('min' => 3)),
           ),
       ))
    ;

.. tip::

    If you are using validation groups, you need to either reference the
    ``Default`` group when creating the form, or set the correct group on
    the constraint you are adding.

.. code-block:: php

    new NotBlank(array('groups' => array('create', 'update'))

Final Thoughts
--------------

You now know all of the building blocks necessary to build complex and
functional forms for your application. When building forms, keep in mind that
the first goal of a form is to translate data from an object (``Task``) to an
HTML form so that the user can modify that data. The second goal of a form is to
take the data submitted by the user and to re-apply it to the object.

There's still much more to learn about the powerful world of forms, such as
how to handle :doc:`file uploads </cookbook/controller/upload_file>` or how to
create a form where a dynamic number of sub-forms can be added (e.g. a todo
list where you can keep adding more fields via JavaScript before submitting).
See the cookbook for these topics. Also, be sure to lean on the
:doc:`field type reference documentation </reference/forms/types>`, which
includes examples of how to use each field type and its options.

Learn more from the Cookbook
----------------------------

* :doc:`/cookbook/controller/upload_file`
* :doc:`File Field Reference </reference/forms/types/file>`
* :doc:`Creating Custom Field Types </cookbook/form/create_custom_field_type>`
* :doc:`/cookbook/form/form_customization`
* :doc:`/cookbook/form/dynamic_form_modification`
* :doc:`/cookbook/form/data_transformers`
* :doc:`/cookbook/security/csrf_in_login_form`
* :doc:`/cookbook/cache/form_csrf_caching`

.. _`Symfony Form component`: https://github.com/symfony/form
.. _`DateTime`: http://php.net/manual/en/class.datetime.php
.. _`Twig Bridge`: https://github.com/symfony/symfony/tree/master/src/Symfony/Bridge/Twig
.. _`form_div_layout.html.twig`: https://github.com/symfony/symfony/blob/master/src/Symfony/Bridge/Twig/Resources/views/Form/form_div_layout.html.twig
.. _`Cross-site request forgery`: http://en.wikipedia.org/wiki/Cross-site_request_forgery
.. _`view on GitHub`: https://github.com/symfony/symfony/tree/master/src/Symfony/Bundle/FrameworkBundle/Resources/views/Form
.. _`2.8 UPGRADE Log`: https://github.com/symfony/symfony/blob/2.8/UPGRADE-2.8.md#form<|MERGE_RESOLUTION|>--- conflicted
+++ resolved
@@ -1024,17 +1024,10 @@
 form building code into separate classes. When using an external form class
 in the controller, you can pass the action and method as form options::
 
-<<<<<<< HEAD
-    use AppBundle\Form\Type\TaskType;
-    // ...
-
-    $form = $this->createForm(TaskType::class, $task, array(
-=======
     use AppBundle\Form\TaskType;
     // ...
 
-    $form = $this->createForm(new TaskType(), $task, array(
->>>>>>> 70c980df
+    $form = $this->createForm(TaskType::class, $task, array(
         'action' => $this->generateUrl('target_route'),
         'method' => 'GET',
     ));
@@ -1104,13 +1097,7 @@
 be used to quickly build a form object in the controller::
 
     // src/AppBundle/Controller/DefaultController.php
-<<<<<<< HEAD
-    use AppBundle\Form\Type\TaskType;
-=======
-
-    // add this new use statement at the top of the class
     use AppBundle\Form\TaskType;
->>>>>>> 70c980df
 
     public function newAction()
     {
@@ -1231,12 +1218,8 @@
         # src/AppBundle/Resources/config/services.yml
         services:
             app.form.type.task:
-<<<<<<< HEAD
-                class: AppBundle\Form\Type\TaskType
+                class: AppBundle\Form\TaskType
                 arguments: ["@app.my_service"]
-=======
-                class: AppBundle\Form\TaskType
->>>>>>> 70c980df
                 tags:
                     - { name: form.type }
 
@@ -1249,14 +1232,9 @@
             xsi:schemaLocation="http://symfony.com/schema/dic/services http://symfony.com/schema/dic/services/services-1.0.xsd">
 
             <services>
-<<<<<<< HEAD
-                <service id="app.form.type.task" class="AppBundle\Form\Type\TaskType">
+                <service id="app.form.type.task" class="AppBundle\Form\TaskType">
                     <tag name="form.type" />
                     <argument type="service" id="app.my_service"></argument>
-=======
-                <service id="app.form.type.task" class="AppBundle\Form\TaskType">
-                    <tag name="form.type" alias="app_task" />
->>>>>>> 70c980df
                 </service>
             </services>
         </container>
@@ -1264,23 +1242,9 @@
     .. code-block:: php
 
         // src/AppBundle/Resources/config/services.php
-<<<<<<< HEAD
         use Symfony\Component\DependencyInjection\Reference;
-=======
-        $container
-            ->register(
-                'app.form.type.task',
-                'AppBundle\Form\TaskType'
-            )
-            ->addTag('form.type', array(
-                'alias' => 'app_task',
-            ))
-        ;
-
-That's it! Now you can use your form type directly in a controller::
->>>>>>> 70c980df
-
-        $container->register('app.form.type.task', 'AppBundle\Form\Type\TaskType')
+
+        $container->register('app.form.type.task', 'AppBundle\Form\TaskType')
             ->addArgument(new Reference('app.my_service'))
             ->addTag('form.type')
 
@@ -1416,11 +1380,7 @@
 class::
 
     use Symfony\Component\Form\FormBuilderInterface;
-<<<<<<< HEAD
-    use AppBundle\Form\Type\CategoryType;
-=======
     use AppBundle\Form\CategoryType;
->>>>>>> 70c980df
 
     public function buildForm(FormBuilderInterface $builder, array $options)
     {
